--- conflicted
+++ resolved
@@ -2077,13 +2077,8 @@
 				return nil, nil, err
 			}
 			log.Printf("Fetching %s: %v", u, res.Status)
-<<<<<<< HEAD
-
-			if res.StatusCode != http.StatusOK {
-=======
 			ghResp := makeGithubResponse(res)
 			if err := github.CheckResponse(res); err != nil {
->>>>>>> 6ce37fe0
 				log.Printf("Fetching %s: %v: %+v", u, res.Status, res.Header)
 				log.Printf("GitHub error %s: %v", u, ghResp)
 				return nil, nil, err
