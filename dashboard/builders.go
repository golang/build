--- conflicted
+++ resolved
@@ -1947,8 +1947,6 @@
 		},
 	})
 	addBuilder(BuildConfig{
-<<<<<<< HEAD
-=======
 		Name:        "js-wasm-node18",
 		HostType:    "host-linux-amd64-js-wasm-node18",
 		KnownIssues: []int{57017},
@@ -2000,14 +1998,6 @@
 		numTryTestHelpers: 4,
 	})
 	addBuilder(BuildConfig{
-		Name:              "openbsd-amd64-70",
-		HostType:          "host-openbsd-amd64-70",
-		tryBot:            defaultTrySet(),
-		distTestAdjust:    noTestDirAndNoReboot,
-		numTryTestHelpers: 4,
-	})
-	addBuilder(BuildConfig{
->>>>>>> baa973be
 		Name:              "openbsd-amd64-71",
 		HostType:          "host-openbsd-amd64-71",
 		distTestAdjust:    noTestDirAndNoReboot,
